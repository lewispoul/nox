--- conflicted
+++ resolved
@@ -71,20 +71,7 @@
     
     - name: Run tests
       run: |
-<<<<<<< HEAD
         python -m pytest tests/ -v
-=======
-        # Try pytest first, fallback to python -m pytest, then to basic test execution
-        if command -v pytest &> /dev/null; then
-          pytest tests/ -v --cov=nox --cov-report=xml || echo "pytest failed, trying basic test discovery"
-          if [ $? -ne 0 ]; then
-            python3 -m pytest tests/ -v --cov=nox --cov-report=xml || echo "pytest module failed"
-          fi
-        else
-          python3 -c "import os; [print(f'Found test: {f}') for f in os.listdir('tests') if f.endswith('.py')]"
-          echo "No pytest available, tests discovered but not executed"
-        fi
->>>>>>> 59296ff1
       env:
         DATABASE_URL: postgresql://test_user:test_password@localhost:5432/nox_test
         JWT_SECRET_KEY: test_secret_key_for_ci
